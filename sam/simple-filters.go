package sam

import (
	"math/rand"
	"strconv"
	"strings"

	"github.com/exascience/elprep/utils"
)

/*
A filter for replacing the reference sequence dictionary in a Header.
*/
func ReplaceReferenceSequenceDictionary(dict []utils.StringMap) Filter {
	return func(header *Header) AlignmentFilter {
		if sortingOrder := header.HD["SO"]; sortingOrder == "coordinate" {
			previousPos := -1
			oldDict := header.SQ
			for _, entry := range dict {
				sn := entry["SN"]
				pos := utils.Find(oldDict, func(entry utils.StringMap) bool { return entry["SN"] == sn })
				if pos >= 0 {
					if pos > previousPos {
						previousPos = pos
					} else {
						header.SetHD_SO("unknown")
						break
					}
				}
			}
		}
		dictTable := make(map[string]bool)
		for _, entry := range dict {
			dictTable[entry["SN"]] = true
		}
		header.SQ = dict
		return func(aln *Alignment) bool { return dictTable[aln.RNAME] }
	}
}

/*
A filter for replacing the reference sequence dictionary in a Header
with one parsed from the given SAM/DICT file.
*/
func ReplaceReferenceSequenceDictionaryFromSamFile(samFile string) (f Filter, err error) {
	input, err := Open(samFile, true)
	if err != nil {
		return nil, err
	}
	defer func() {
		nerr := input.Close()
		if err == nil {
			err = nerr
		}
	}()
	header, _, err := ParseHeader(input.Reader)
	if err != nil {
		return nil, err
	}
	return ReplaceReferenceSequenceDictionary(header.SQ), nil
}

/*
A filter for removing unmapped sam-alignment instances, based on FLAG.
*/
func FilterUnmappedReads(_ *Header) AlignmentFilter {
	return func(aln *Alignment) bool { return (aln.FLAG & Unmapped) == 0 }
}

/*
A filter for removing unmapped sam-alignment instances, based on FLAG,
or POS=0, or RNAME=*.
*/
func FilterUnmappedReadsStrict(_ *Header) AlignmentFilter {
	return func(aln *Alignment) bool {
		return ((aln.FLAG & Unmapped) == 0) && (aln.POS != 0) && (aln.RNAME != "*")
	}
}

<<<<<<< HEAD
func OutputExactMappingReads(_ *Header) AlignmentFilter {
	return func(aln *Alignment) bool { return !strings.ContainsAny(aln.CIGAR, "IDNHPX=") }
}

=======
/*
A filter for removing duplicate sam-alignment instances, based on
FLAG.
*/
>>>>>>> b4fbfdb2
func FilterDuplicateReads(_ *Header) AlignmentFilter {
	return func(aln *Alignment) bool { return (aln.FLAG & Duplicate) == 0 }
}

var sr = utils.Intern("sr")

/*
A filter for removing alignments that represent optional information
in elPrep.
*/
func FilterOptionalReads(header *Header) AlignmentFilter {
	if _, found := header.UserRecords["@sr"]; found {
		delete(header.UserRecords, "@sr")
		return func(aln *Alignment) bool { _, found := aln.TAGS.Get(sr); return !found }
	} else {
		return nil
	}
}

/*
A filter for adding or replacing the read group both in the Header and
each Alignment.
*/
func AddOrReplaceReadGroup(readGroup utils.StringMap) Filter {
	return func(header *Header) AlignmentFilter {
		header.RG = []utils.StringMap{readGroup}
		id := readGroup["ID"]
		return func(aln *Alignment) bool { aln.SetRG(id); return true }
	}
}

/*
A filter for adding a @PG tag to a Header, and ensuring that it is the
first one in the chain.
*/
func AddPGLine(newPG utils.StringMap) Filter {
	return func(header *Header) AlignmentFilter {
		id := newPG["ID"]
		for utils.Find(header.PG, func(entry utils.StringMap) bool { return entry["ID"] == id }) >= 0 {
			id += strconv.FormatInt(rand.Int63n(0x10000), 16)
		}
		for _, PG := range header.PG {
			nextID := PG["ID"]
			if pos := utils.Find(header.PG, func(entry utils.StringMap) bool { return entry["PP"] == nextID }); pos < 0 {
				newPG["PP"] = nextID
				break
			}
		}
		header.PG = append(header.PG, newPG)
		return nil
	}
}

/*
A filter for prepending "chr" to the reference sequence names in a
Header, and in RNAME and RNEXT in each Alignment.
*/
func RenameChromosomes(header *Header) AlignmentFilter {
	for _, entry := range header.SQ {
		if sn, found := entry["SN"]; found {
			entry["SN"] = "chr" + sn
		}
	}
	return func(aln *Alignment) bool {
		if (aln.RNAME != "=") && (aln.RNAME != "*") {
			aln.RNAME = "chr" + aln.RNAME
		}
		if (aln.RNEXT != "=") && (aln.RNEXT != "*") {
			aln.RNEXT = "chr" + aln.RNEXT
		}
		return true
	}
}

/*
A filter for adding the refid (index in the reference sequence
dictionary) to alignments as temporary values.
*/
func AddREFID(header *Header) AlignmentFilter {
	dictTable := make(map[string]int32)
	for index, entry := range header.SQ {
		dictTable[entry["SN"]] = int32(index)
	}
	return func(aln *Alignment) bool {
		value, found := dictTable[aln.RNAME]
		if !found {
			value = -1
		}
		aln.SetREFID(value)
		return true
	}
}<|MERGE_RESOLUTION|>--- conflicted
+++ resolved
@@ -77,17 +77,14 @@
 	}
 }
 
-<<<<<<< HEAD
 func OutputExactMappingReads(_ *Header) AlignmentFilter {
 	return func(aln *Alignment) bool { return !strings.ContainsAny(aln.CIGAR, "IDNHPX=") }
 }
 
-=======
 /*
 A filter for removing duplicate sam-alignment instances, based on
 FLAG.
 */
->>>>>>> b4fbfdb2
 func FilterDuplicateReads(_ *Header) AlignmentFilter {
 	return func(aln *Alignment) bool { return (aln.FLAG & Duplicate) == 0 }
 }
