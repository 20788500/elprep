--- conflicted
+++ resolved
@@ -239,11 +239,7 @@
           (t ; the aln is a true pair object, there may be a true fragment stored in the hash table which we then need to mark and swap out
            (loop for best-aln = (handle-object best)
                  until (cond ((true-pair-p best-aln) t) ; stop, the best in the hash tab is a pair, this is marked via mark-duplicates
-<<<<<<< HEAD
-                             ((sys:compare-and-swap (handle-object best) best-aln aln)                              
-=======
                              ((compare-and-swap (handle-object best) best-aln aln)
->>>>>>> 5537f05d
                               (mark-as-duplicate best-aln) t)))))))
 
 (defun sam-alignment-pair= (aln1 aln2)
