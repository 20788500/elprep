--- conflicted
+++ resolved
@@ -43,7 +43,6 @@
   (declare (ignore gc-on))
   #+lispworks-64bit
   (unless (= gc-on 2) (system:set-blocking-gen-num 0 :do-gc nil))
-<<<<<<< HEAD
   #+sbcl
   (unless (= gc-on 2) (setf (sb-ext:bytes-consed-between-gcs)
                             (sb-ext:dynamic-space-size)))
@@ -57,28 +56,53 @@
            (format t "Running pipeline.~%")
            (time (all-phases)))
           (t (time (all-phases))))))
-=======
-  (cond (timed
-         (format t "Running pipeline.~%")
-         (time (run-pipeline (current-pathname file-in) (current-pathname file-out)
-                             :filters filters
-                             :sorting-order sorting-order)))
-        (t (run-pipeline (current-pathname file-in) (current-pathname file-out)
-                         :filters filters
-                         :sorting-order sorting-order))))
-
-(defvar *program-name* "elPrep"
+
+(defvar *program-name* (sbs "elPrep")
   "Name of the elprep binary.")
 
-(defvar *program-version* "1.05"
+(defvar *program-version* (sbs "2.0")
   "Version of the elprep binary.")
 
-(defvar *program-url* "http://github.com/exascience/elprep"
+(defvar *program-url* (sbs "http://github.com/exascience/elprep")
   "URL for more information about elprep.")
->>>>>>> 0e1e2140
 
 (defvar *program-help* "sam-file sam-output-file ~% [--replace-reference-sequences sam-file] ~% [--filter-unmapped-reads [strict]] ~% [--replace-read-group read-group-string]~% [--mark-duplicates [remove]] ~% [--sorting-order [keep | unknown | unsorted | queryname | coordinate]] ~% [--clean-sam] ~% [--nr-of-threads nr] ~% [--gc-on [0 | 1 | 2]] ~% [--timed] ~% [--reference-t fai-file] ~% [--reference-T fasta-file] ~%"
   "Help string for the elprep-script binary.")
+
+;;; error handling
+
+(defun create-log-filename ()
+  (multiple-value-bind
+      (second minute hour date month year day daylight-p timezone)
+      (get-decoded-time)
+    (declare (ignore day daylight-p))
+    (format nil "logs/elprep/elprep-~D-~2,'0D-~2,'0D-~2,'0D-~2,'0D-~2,'0D-GMT~D.log"
+            year month date hour minute second timezone)))
+
+#+lispworks
+(defun elprep-debugger-hook (condition hook)
+  (declare (ignore hook))
+  (dbg:log-bug-form (format nil "An error occurred in ~A ~A: ~A" *program-name* *program-version* condition)
+                    :log-file (merge-pathnames (create-log-filename) (user-homedir-pathname))
+                    :message-stream t)
+  (lw:quit :status -1 :confirm nil :ignore-errors-p t))
+
+#+sbcl
+(defun elprep-debugger-hook (condition hook)
+  (declare (ignore hook))
+  (let ((log-path (merge-pathnames (create-log-filename) (user-homedir-pathname))))
+    (ensure-directories-exist log-path)
+    (with-open-file (out log-path :direction :output :if-exists :rename)
+      (format out "An error occurred in ~A ~A: ~A~%~%" *program-name* *program-version* condition)
+      (format out "Lisp implementation: ~A ~A~%" (lisp-implementation-type) (lisp-implementation-version))
+      (format out "Site: ~A~%" (long-site-name))
+      (format out "Machine: ~A ~A ~A~%" (machine-instance) (machine-type) (machine-version))
+      (format out "Software: ~A ~A~%~%" (software-type) (software-version))
+      (let ((*standard-output* out)) (room t))
+      (terpri out)
+      (sb-debug:print-backtrace :stream out :print-thread t :print-frame-source t :method-frame-style :normal))
+    (format t "Wrote error log to ~A~%" log-path)
+    (sb-ext:exit :code -1 :abort t)))
 
 (defun elprep-filter-script ()
   "Command line script for elprep filter script."
