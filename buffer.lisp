(in-package :elprep)

(defconstant +buffer-chunk-size+ 1024)

(declaim (inline make-buffer buffer-p))

(defstruct (buffer (:constructor make-buffer ()))
  (pos 0 :type fixnum)
  (str #() :type simple-vector)
  (hash-value -1 :type fixnum))

(declaim (inline reinitialize-buffer))

(defun reinitialize-buffer (buf)
  (declare (buffer buf) #.*optimization*)
  (setf (buffer-pos buf) 0)
  (setf (buffer-hash-value buf) -1)
  buf)

(declaim (inline buffer-emptyp))

(defun buffer-emptyp (buf)
  (declare (buffer buf) #.*optimization*)
  (= (buffer-pos buf) 0))

(defun ensure-str (buf old-str n)
  "internal"
  (declare (buffer buf) (simple-vector old-str) (fixnum n) #.*optimization*)
  (let ((new-str (make-array n #+lispworks :single-thread #+lispworks t)))
    (declare (simple-vector new-str))
    (loop for i of-type fixnum below (length old-str)
          do (setf (svref new-str i) (svref old-str i)))
    (loop for i of-type fixnum from (length old-str) below (length new-str)
          do (setf (svref new-str i)
                   (make-array +buffer-chunk-size+ :element-type 'base-char
                               #+lispworks :single-thread #+lispworks t)))
    (setf (buffer-str buf) new-str)))

(declaim (inline ensure-chunk))

(defun ensure-chunk (buf hi)
  "internal"
  (declare (buffer buf) (fixnum hi) #.*optimization*)
  (let ((str (buffer-str buf)))
    (declare (simple-vector str))
    (svref (if (< hi (length str)) str
             (ensure-str buf str (the fixnum (1+ hi)))) hi)))

(defmethod print-object ((buf buffer) stream)
  "internal"
  (print-unreadable-object (buf stream :type t :identity t)
    (format stream ":POS ~S :STR ~S"
            (buffer-pos buf)
            (unless (zerop (length (buffer-str buf))) "..."))))

(declaim (inline buffer-push))

(defun buffer-push (buf char)
  "add a character to a buffer"
  (declare (buffer buf) (base-char char) #.*optimization*)
  (let ((pos (buffer-pos buf)))
    (declare (fixnum pos))
    (multiple-value-bind (hi lo) (floor pos +buffer-chunk-size+)
      (declare (fixnum hi lo))
      (let ((chunk (ensure-chunk buf hi)))
        (declare (simple-base-string chunk))
        (setf (schar chunk lo) char)
        (setf (buffer-pos buf) (the fixnum (1+ pos)))))))

(declaim (notinline buffer-push))

(declaim (notinline slow-buffer-extend))

(defun slow-buffer-extend (buf pos hi lo chunk string start end length)
  "internal"
  (declare (buffer buf) (fixnum pos hi lo) (simple-base-string chunk)
           (simple-base-string string) (fixnum start end length) #.*optimization*)
  (loop with source of-type fixnum = start do
        (loop for target of-type fixnum from lo below +buffer-chunk-size+ do
              (setf (schar chunk target)
                    (schar string source))
              (when (= (incf source) end)
                (setf (buffer-pos buf) (the fixnum (+ pos length)))
                (return-from slow-buffer-extend)))
        (incf hi) (setq lo 0)
        (setq chunk (ensure-chunk buf hi))))

(declaim (inline buffer-extend))

(defun buffer-extend (buf string &optional (start 0) end)
  "add a string to a buffer"
  (declare (buffer buf) (simple-base-string string) (fixnum start) #.*optimization*)
  (let* ((end (or end (length string)))
         (length (the fixnum (- end start)))
         (pos (buffer-pos buf)))
    (declare (fixnum end length pos))
    (multiple-value-bind (hi lo) (floor pos +buffer-chunk-size+)
      (declare (fixnum hi lo))
      (let ((chunk (ensure-chunk buf hi)))
        (declare (simple-base-string chunk))
        (if (<= (the fixnum (+ lo length)) +buffer-chunk-size+)
          (loop for i of-type fixnum from start below end
                for j of-type fixnum from lo do
                (setf (schar chunk j)
                      (schar string i))
                finally
                (setf (buffer-pos buf) (the fixnum (+ pos length)))
                (return (values)))
          (slow-buffer-extend buf pos hi lo chunk string start end length))))))

(declaim (notinline buffer-extend))

(defun write-buffer (buf stream)
  "write a buffer to a stream"
<<<<<<< HEAD
  (declare (buffer buf) (stream stream) #.*optimization*)
=======
  (declare (buffer buf) (stream:buffered-stream stream) #.*fixnum-optimization*)
>>>>>>> 0e1e2140
  (let ((pos (buffer-pos buf))
        (str (buffer-str buf)))
    (declare (fixnum pos) (simple-vector str))
    (multiple-value-bind (hi lo) (floor pos +buffer-chunk-size+)
      (declare (fixnum hi lo))
      (loop for i of-type fixnum below hi do
            #+lispworks (stream-write-string stream (svref str i) 0 +buffer-chunk-size+)
            #+sbcl (write-string (svref str i) stream :end +buffer-chunk-size+))
      (when (> lo 0)
        #+lispworks (stream-write-string stream (svref str hi) 0 lo)
        #+sbcl (write-string (svref str hi) stream :end lo))))
  (values))

<<<<<<< HEAD
#+lispworks
=======
(defun buffer-copy (source target)
  "copy the contents of one buffer to another"
  (declare (buffer source target) #.*fixnum-optimization*)
  (let ((pos (buffer-pos source))
        (str (buffer-str source)))
    (declare (fixnum pos) (simple-vector str))
    (multiple-value-bind (hi lo) (floor pos +buffer-chunk-size+)
      (declare (fixnum hi lo))
      (loop for i of-type fixnum below hi
            do (buffer-extend target (svref str i) 0 +buffer-chunk-size+))
      (when (> lo 0) (buffer-extend target (svref str hi) 0 lo))))
  (values))

>>>>>>> 0e1e2140
(defun read-line-into-buffer (stream buf)
  "read a line into a buffer"
  (declare (buffered-stream stream) (buffer buf) #.*fixnum-optimization*)
  (loop (stream:with-stream-input-buffer (buffer index limit) stream
          (declare (simple-base-string buffer) (fixnum index limit))
          (loop for i of-type fixnum from index below limit do
                (when (char= (schar buffer i) #\Newline)
                  (let ((new-index (1+ i))) ;make sure to include the newline
                    (declare (fixnum new-index))
                    (buffer-extend buf buffer index new-index)
                    (setq index new-index)
                    (return-from read-line-into-buffer buf)))
                finally
                (buffer-extend buf buffer index limit)
                (setq index limit)))
        (unless (stream:stream-fill-buffer stream)
          (return-from read-line-into-buffer buf))))

#+sbcl
(defun read-line-into-buffer (stream buf)
  "read a line into a buffer"
  (declare (ascii-stream stream) (buffer buf) #.*optimization*)
  (let ((buffer (ascii-stream-buffer stream)))
    (declare (ascii-stream-buffer buffer))
    (with-buffer-dispatch buffer
      (loop (let ((index (ascii-stream-index stream))
                  (limit (ascii-stream-limit stream)))
              (declare (fixnum index limit))
              (loop for i of-type fixnum from index below limit do
                    (when (char= (bchar buffer i) #\Newline)
                      (let ((new-index (the fixnum (1+ i)))) ;make sure to include the newline
                        (declare (fixnum new-index))
                        (buffer-extend buf buffer index new-index)
                        (setf (ascii-stream-index stream) new-index)
                        (return-from read-line-into-buffer buf)))
                    finally
                    (buffer-extend buf buffer index limit)
                    (setf (ascii-stream-index stream) limit)))
            (unless (ascii-stream-fill-buffer stream)
              (return-from read-line-into-buffer buf))))))

(defun buffer-partition (buf separator &rest targets)
  "get substrings from a buffer and feed them to target buffers;
   separator is a character, like #\Tab;
   targets is a property list with numbers as keys and buffers as values;
   the targets need to be sorted by key;
   for example (buffer-partition buf #\Tab 3 buf1 6 buf2)"
  (declare (buffer buf) (base-char separator) (dynamic-extent targets) #.*optimization*)
  (let ((current-target 0))
    (declare (fixnum current-target))
    (flet ((get-target-buf ()
             (if targets
               (when (= current-target (the fixnum (car targets)))
                 (pop targets)
                 (pop targets))
               (return-from buffer-partition (values)))))
      (declare (inline get-target-buf))
      (let ((target-buf (get-target-buf)))
        (declare ((or buffer null) target-buf))
        (flet ((next-target ()
                 (incf current-target)
                 (setq target-buf (get-target-buf))))
          (declare (inline next-target))
          (let ((pos (buffer-pos buf))
                (str (buffer-str buf)))
            (declare (fixnum pos) (simple-vector str))
            (multiple-value-bind (hi lo) (floor pos +buffer-chunk-size+)
              (declare (fixnum hi lo))
              (loop for i of-type fixnum below hi
                    for chunk of-type simple-base-string = (svref str i)
                    for start of-type fixnum = 0 do
                    (loop for end of-type fixnum below +buffer-chunk-size+ do
                          (when (char= (schar chunk end) separator)
                            (when target-buf
                              (buffer-extend target-buf chunk start end))
                            (next-target)
                            (setq start (the fixnum (1+ end))))
                          finally
                          (when target-buf
                            (buffer-extend target-buf chunk start +buffer-chunk-size+))))
              (when (> lo 0)
                (loop with chunk of-type simple-base-string = (svref str hi)
                      with start of-type fixnum = 0
                      for end of-type fixnum below +buffer-chunk-size+ do
                      (when (char= (schar chunk end) separator)
                        (when target-buf
                          (buffer-extend target-buf chunk start end))
                        (next-target)
                        (setq start (the fixnum (1+ end))))
                      finally
                      (when target-buf
                        (buffer-extend target-buf chunk start lo))))))))))
  (values))

(defun buffer-string (buf)
  "turn a buffer into a string representation; only for debugging"
  (declare (buffer buf) #.*optimization*)
  (let ((pos (buffer-pos buf))
        (str (buffer-str buf)))
    (declare (fixnum pos) (simple-vector str))
    (multiple-value-bind (hi lo) (floor pos +buffer-chunk-size+)
      (declare (fixnum hi lo))
      (let ((result (make-array pos :element-type 'base-char
                                #+lispworks :single-thread #+lispworks t))
            (target -1))
        (declare (simple-base-string result) (fixnum target))
        (loop for i of-type fixnum below hi
              for chunk of-type simple-base-string = (svref str i) do
              (loop for j of-type fixnum below +buffer-chunk-size+ do
                    (setf (schar result (incf target))
                          (schar chunk j))))
        (when (> lo 0)
          (loop with chunk of-type simple-base-string = (svref str hi)
                for j of-type fixnum below lo do
                (setf (schar result (incf target))
                      (schar chunk j))))
        result))))

(defun buffer= (buf1 buf2)
  "compare the contents of two buffers"
  (declare (buffer buf1 buf2) #.*optimization*)
  (or (eq buf1 buf2)
      (let ((pos1 (buffer-pos buf1))
            (str1 (buffer-str buf1))
            (pos2 (buffer-pos buf2))
            (str2 (buffer-str buf2)))
        (declare (fixnum pos1 pos2) (simple-vector str1 str2))
        (when (= pos1 pos2)
          (multiple-value-bind (hi lo) (floor pos1 +buffer-chunk-size+)
            (declare (fixnum hi lo))
            (loop for i of-type fixnum below hi
                  for chunk1 of-type simple-base-string = (svref str1 i)
                  for chunk2 of-type simple-base-string = (svref str2 i) do
                  (loop for j of-type fixnum below +buffer-chunk-size+ do
                        (when (char/= (schar chunk1 j)
                                      (schar chunk2 j))
                          (return-from buffer= nil))))
            (when (> lo 0)
              (loop with chunk1 of-type simple-base-string = (svref str1 hi)
                    with chunk2 of-type simple-base-string = (svref str2 hi)
                    for j of-type fixnum below lo do
                    (when (char/= (schar chunk1 j)
                                  (schar chunk2 j))
                      (return-from buffer= nil)))))
          t))))

(defun buffer-parse-integer (buf)
  "convert a buffer to an integer"
  (declare (buffer buf) #.*optimization*)
  (let ((pos (buffer-pos buf))
        (str (buffer-str buf))
        (sign +1)
        (result 0))
    (declare (fixnum pos) (simple-vector str) (fixnum sign) (integer result))
    (flet ((update-result (char)
             (declare (base-char char))
             (assert (and (char<= #\0) (char<= #\9)))
             (let ((digit (- (char-code char) #.(char-code #\0))))
               (declare (fixnum digit))
               (if (and (typep result 'fixnum) (< (the fixnum result) #.(floor most-positive-fixnum 10)))
                 (setq result (the fixnum (+ (the fixnum (* (the fixnum result) 10)) digit)))
                 (setq result (+ (* result 10) digit))))))
      (declare (inline update-result))
      (multiple-value-bind (hi lo) (floor pos +buffer-chunk-size+)
        (declare (fixnum hi lo))
        (cond ((= hi 0)
               (assert (> lo 0))
               (let* ((chunk (svref str 0)) (char (schar chunk 0)) (start 0))
                 (declare (simple-base-string chunk) (base-char char) (fixnum start))
                 (cond ((char= char #\+)                (setq start 1) (assert (> lo 1)))
                       ((char= char #\-) (setq sign -1) (setq start 1) (assert (> lo 1))))
                 (loop for j of-type fixnum from start below lo
                       do (update-result (schar chunk j)))))
              (t (let* ((chunk (svref str 0)) (char (schar chunk 0)) (start 0))
                   (declare (simple-base-string chunk) (base-char char) (fixnum start))
                   (cond ((char= char #\+)                (setq start 1))
                         ((char= char #\-) (setq sign -1) (setq start 1)))
                   (loop for j of-type fixnum from start below +buffer-chunk-size+
                         do (update-result (schar chunk j))))
                 (loop for i of-type fixnum from 1 below hi
                       for chunk of-type simple-base-string = (svref str i) do
                       (loop for j of-type fixnum below +buffer-chunk-size+
                             do (update-result (schar chunk j))))
                 (when (> lo 0)
                   (loop with chunk of-type simple-base-string = (svref str hi)
                         for j of-type fixnum below lo
                         do (update-result (schar chunk j))))))))
    (* sign result)))

(declaim (inline rotate-1))

(defun rotate-1 (n)
  "internal"
  (declare (fixnum n) #.*optimization*)
  (the fixnum (logior (ash n -1) (the fixnum (ash (logand n 1) #.(1- (integer-length most-positive-fixnum)))))))

(defun buffer-hash (buf)
  "get the hash code for a buffer; once a hash code is computed, the buffer shouldn't change anymore!
   can be used for hash tables, like in (make-hash-table :test #'buffer= :hash-function #'buffer-hash)"
  (declare (buffer buf) #.*optimization*)
  (let ((pos (buffer-pos buf))
        (str (buffer-str buf))
        (hash (buffer-hash-value buf)))
    (declare (fixnum pos) (simple-vector str) (fixnum hash))
    (if (> hash -1)
      (return-from buffer-hash hash)
      (setq hash 0))
    (multiple-value-bind (hi lo) (floor pos +buffer-chunk-size+)
      (declare (fixnum hi lo))
      (loop for i of-type fixnum below hi
            for chunk of-type simple-base-string = (svref str i) do
            (loop for j of-type fixnum below +buffer-chunk-size+ do
                  (setq hash (logxor (rotate-1 hash) (char-code (schar chunk j))))))
      (when (> lo 0)
        (loop with chunk of-type simple-base-string = (svref str hi)
              for j of-type fixnum below lo do
              (setq hash (logxor (rotate-1 hash) (char-code (schar chunk j)))))))
    (setf (buffer-hash-value buf) hash)))<|MERGE_RESOLUTION|>--- conflicted
+++ resolved
@@ -112,11 +112,7 @@
 
 (defun write-buffer (buf stream)
   "write a buffer to a stream"
-<<<<<<< HEAD
   (declare (buffer buf) (stream stream) #.*optimization*)
-=======
-  (declare (buffer buf) (stream:buffered-stream stream) #.*fixnum-optimization*)
->>>>>>> 0e1e2140
   (let ((pos (buffer-pos buf))
         (str (buffer-str buf)))
     (declare (fixnum pos) (simple-vector str))
@@ -130,9 +126,6 @@
         #+sbcl (write-string (svref str hi) stream :end lo))))
   (values))
 
-<<<<<<< HEAD
-#+lispworks
-=======
 (defun buffer-copy (source target)
   "copy the contents of one buffer to another"
   (declare (buffer source target) #.*fixnum-optimization*)
@@ -146,7 +139,7 @@
       (when (> lo 0) (buffer-extend target (svref str hi) 0 lo))))
   (values))
 
->>>>>>> 0e1e2140
+#+lispworks
 (defun read-line-into-buffer (stream buf)
   "read a line into a buffer"
   (declare (buffered-stream stream) (buffer buf) #.*fixnum-optimization*)
